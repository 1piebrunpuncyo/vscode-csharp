--- conflicted
+++ resolved
@@ -10,13 +10,10 @@
 import testAssetWorkspace from './testAssets/testAssetWorkspace';
 import * as path from 'path';
 import { assertWithPoll } from './poll';
-import { CodeAction } from 'vscode-languageclient';
 
 const chai = require('chai');
 chai.use(require('chai-arrays'));
 chai.use(require('chai-fs'));
-
-type CodeActionReturn = vscode.Command | (CodeAction & { arguments: undefined });
 
 suite(`Code Action Rename ${testAssetWorkspace.description}`, function () {
     let fileUri: vscode.Uri;
@@ -43,37 +40,11 @@
 
     test("Code actions can rename and open files", async () => {
         await vscode.commands.executeCommand("vscode.open", fileUri);
-<<<<<<< HEAD
-        let c = await vscode.commands.executeCommand("vscode.executeCodeActionProvider", fileUri, new vscode.Range(0, 7, 0, 7)) as CodeActionReturn[];
-        if (!c || c.some(z => !z?.title)) {
-            c = await vscode.commands.executeCommand("vscode.executeCodeActionProvider", fileUri, new vscode.Range(0, 7, 0, 7)) as CodeActionReturn[];
-        }
-        let command = c.find(
-            (s) => { return s.title == "Rename file to C.cs"; }
-        );
-        expect(command, "Didn't find rename class command");
-
-        let commandStr: string;
-        let args: string[];
-
-        if (command.arguments) {
-            commandStr = command.command as string;
-            args = command.arguments as string[];
-        }
-        else {
-            const codeAction = command as CodeAction;
-            commandStr = codeAction.command.command;
-            args = codeAction.command.arguments;
-        }
-
-        await vscode.commands.executeCommand(commandStr, ...args);
-=======
         const codeActions = await vscode.commands.executeCommand<vscode.CodeAction[]>("vscode.executeCodeActionProvider", fileUri, new vscode.Range(0, 7, 0, 7));
         const codeAction = codeActions.find(codeAction => codeAction.title == "Rename file to C.cs");
         expect(codeAction, "Didn't find rename class code action");
 
         await vscode.commands.executeCommand(codeAction.command.command, ...codeAction.command.arguments);
->>>>>>> b87cb285
 
         await assertWithPoll(() => { }, 15 * 1000, 500, _ => expect(vscode.window.activeTextEditor.document.fileName).contains("C.cs"));
     });
