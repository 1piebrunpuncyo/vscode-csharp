--- conflicted
+++ resolved
@@ -13,14 +13,9 @@
 
 const issuesUrl = "https://github.com/OmniSharp/omnisharp-vscode/issues/new";
 
-<<<<<<< HEAD
-export default async function reportIssue(vscode: vscode, csharpExtVersion: string, eventStream: EventStream, getDotnetInfo: IGetDotnetInfo, isValidPlatformForMono: boolean, options: Options, monoResolver: IHostExecutableResolver) {
-    const dotnetInfo = await getDotnetInfo();
-=======
-export default async function reportIssue(vscode: vscode, eventStream: EventStream, getDotnetInfo: IGetDotnetInfo, isValidPlatformForMono: boolean, options: Options, monoResolver: IHostExecutableResolver, dotnetResolver: IHostExecutableResolver) {
+export default async function reportIssue(vscode: vscode, csharpExtVersion: string, eventStream: EventStream, getDotnetInfo: IGetDotnetInfo, isValidPlatformForMono: boolean, options: Options, dotnetResolver: IHostExecutableResolver, monoResolver: IHostExecutableResolver) {
     // Get info for the dotnet that the Omnisharp executable is run on, not the dotnet Omnisharp will execute user code on.
     const dotnetInfo = await getDotnetInfo([ dirname((await dotnetResolver.getHostExecutableInfo(options)).path) ]);
->>>>>>> 414ae389
     const monoInfo = await getMonoIfPlatformValid(isValidPlatformForMono, options, monoResolver);
     let extensions = getInstalledExtensions(vscode);
 
