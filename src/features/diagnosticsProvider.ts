/*---------------------------------------------------------------------------------------------
 *  Copyright (c) Microsoft Corporation. All rights reserved.
 *  Licensed under the MIT License. See License.txt in the project root for license information.
 *--------------------------------------------------------------------------------------------*/

import { OmniSharpServer } from '../omnisharp/server';
import AbstractSupport from './abstractProvider';
import * as protocol from '../omnisharp/protocol';
import * as serverUtils from '../omnisharp/utils';
import { toRange } from '../omnisharp/typeConversion';
import * as vscode from 'vscode';
import CompositeDisposable from '../CompositeDisposable';
import { IDisposable } from '../Disposable';
import { isVirtualCSharpDocument } from './virtualDocumentTracker';
import { TextDocument } from '../vscodeAdapter';
import OptionProvider from '../observers/OptionProvider';
import { Subject, Subscription } from 'rxjs';
import { throttleTime } from 'rxjs/operators';
import { DiagnosticStatus } from '../omnisharp/protocol';

export class Advisor {

    private _disposable: CompositeDisposable;
    private _server: OmniSharpServer;
    private _packageRestoreCounter: number = 0;
    private _projectSourceFileCounts: { [path: string]: number } = Object.create(null);

    constructor(server: OmniSharpServer, private optionProvider: OptionProvider) {
        this._server = server;

        let d1 = server.onProjectChange(this._onProjectChange, this);
        let d2 = server.onProjectAdded(this._onProjectAdded, this);
        let d3 = server.onProjectRemoved(this._onProjectRemoved, this);
        let d4 = server.onBeforePackageRestore(this._onBeforePackageRestore, this);
        let d5 = server.onPackageRestore(this._onPackageRestore, this);
        this._disposable = new CompositeDisposable(d1, d2, d3, d4, d5);
    }

    public dispose() {
        this._disposable.dispose();
    }

    public shouldValidateFiles(): boolean {
        return this._isServerStarted()
            && !this._isRestoringPackages();
    }

    public shouldValidateAll(): boolean {
        return this._isServerStarted()
            && !this._isRestoringPackages()
            && !this._isOverFileLimit();
    }

    private _updateProjectFileCount(path: string, fileCount: number): void {
        this._projectSourceFileCounts[path] = fileCount;
    }

    private _addOrUpdateProjectFileCount(info: protocol.ProjectInformationResponse): void {
        if (info.DotNetProject && info.DotNetProject.SourceFiles) {
            this._updateProjectFileCount(info.DotNetProject.Path, info.DotNetProject.SourceFiles.length);
        }

        if (info.MsBuildProject && info.MsBuildProject.SourceFiles) {
            this._updateProjectFileCount(info.MsBuildProject.Path, info.MsBuildProject.SourceFiles.length);
        }
    }

    private _removeProjectFileCount(info: protocol.ProjectInformationResponse): void {
        if (info.DotNetProject && info.DotNetProject.SourceFiles) {
            delete this._projectSourceFileCounts[info.DotNetProject.Path];
        }

        if (info.MsBuildProject && info.MsBuildProject.SourceFiles) {
            delete this._projectSourceFileCounts[info.MsBuildProject.Path];
        }
    }

    private _onProjectAdded(info: protocol.ProjectInformationResponse): void {
        this._addOrUpdateProjectFileCount(info);
    }

    private _onProjectRemoved(info: protocol.ProjectInformationResponse): void {
        this._removeProjectFileCount(info);
    }

    private _onProjectChange(info: protocol.ProjectInformationResponse): void {
        this._addOrUpdateProjectFileCount(info);
    }

    private _onBeforePackageRestore(): void {
        this._packageRestoreCounter += 1;
    }

    private _onPackageRestore(): void {
        this._packageRestoreCounter -= 1;
    }

    private _isRestoringPackages(): boolean {
        return this._packageRestoreCounter > 0;
    }

    private _isServerStarted(): boolean {
        return this._server.isRunning();
    }

    private _isOverFileLimit(): boolean {
        let opts = this.optionProvider.GetLatestOptions();
        let fileLimit = opts.maxProjectFileCountForDiagnosticAnalysis;
        if (fileLimit > 0) {
            let sourceFileCount = 0;
            for (let key in this._projectSourceFileCounts) {
                sourceFileCount += this._projectSourceFileCounts[key];
                if (sourceFileCount > fileLimit) {
                    return true;
                }
            }
        }
        return false;
    }
}

export default function reportDiagnostics(server: OmniSharpServer, advisor: Advisor): IDisposable {
    return new DiagnosticsProvider(server, advisor);
}

class DiagnosticsProvider extends AbstractSupport {

    private _validationAdvisor: Advisor;
    private _disposable: CompositeDisposable;
    private _diagnostics: vscode.DiagnosticCollection;
<<<<<<< HEAD
    private _validateCurrentDocumentPipe = new Subject<vscode.TextDocument>();
    private _validateAllPipe = new Subject();
    private _analyzersEnabled: boolean;
    private _subscriptions: Subscription[] = [];
=======
    private _suppressHiddenDiagnostics: boolean;
>>>>>>> 0855a2d7

    constructor(server: OmniSharpServer, validationAdvisor: Advisor) {
        super(server);

        this._analyzersEnabled = vscode.workspace.getConfiguration('omnisharp').get('enableRoslynAnalyzers', false);
        this._validationAdvisor = validationAdvisor;
        this._diagnostics = vscode.languages.createDiagnosticCollection('csharp');
        this._suppressHiddenDiagnostics = vscode.workspace.getConfiguration('csharp').get('suppressHiddenDiagnostics', true);

        this._subscriptions.push(this._validateCurrentDocumentPipe
            .asObservable()
            .pipe(throttleTime(750))
            .subscribe(async x => await this._validateDocument(x)));

        this._subscriptions.push(this._validateAllPipe
            .asObservable()
            .pipe(throttleTime(3000))
            .subscribe(async () => {
                try {
                    if (this._validationAdvisor.shouldValidateAll()) {
                        await this._validateSmallWorkspace();
                    }
                    else if (this._validationAdvisor.shouldValidateFiles()) {
                        await this._validateLargeWorkspace();
                    }
                } catch { }
            }));

        this._disposable = new CompositeDisposable(this._diagnostics,
            this._server.onPackageRestore(() => this._validateAllPipe.next(), this),
            this._server.onProjectChange(() => this._validateAllPipe.next(), this),
            this._server.onProjectDiagnosticStatus(this._onProjectAnalysis, this),
            vscode.workspace.onDidOpenTextDocument(event => this._onDocumentAddOrChange(event), this),
            vscode.workspace.onDidChangeTextDocument(event => this._onDocumentAddOrChange(event.document), this),
            vscode.workspace.onDidCloseTextDocument(this._onDocumentRemove, this),
            vscode.window.onDidChangeActiveTextEditor(event => this._onDidChangeActiveTextEditor(event), this),
            vscode.window.onDidChangeWindowState(event => this._OnDidChangeWindowState(event), this),
        );
    }

    public dispose = () => {
        this._validateAllPipe.complete();
        this._validateCurrentDocumentPipe.complete();
        this._subscriptions.forEach(x => x.unsubscribe());
        this._disposable.dispose();
    }

    private shouldIgnoreDocument(document: TextDocument) {
        if (document.languageId !== 'csharp') {
            return true;
        }

        if (document.uri.scheme !== 'file' &&
            !isVirtualCSharpDocument(document)) {
            return true;
        }

        return false;
    }

    private _OnDidChangeWindowState(windowState: vscode.WindowState): void {
        if (windowState.focused === true) {
            this._onDidChangeActiveTextEditor(vscode.window.activeTextEditor);
        }
    }

    private _onDidChangeActiveTextEditor(textEditor: vscode.TextEditor): void {
        // active text editor can be undefined.
        if (textEditor != undefined && textEditor.document != null) {
            this._onDocumentAddOrChange(textEditor.document);
        }
    }

    private _onDocumentAddOrChange(document: vscode.TextDocument): void {
        if (this.shouldIgnoreDocument(document)) {
            return;
        }

        this._validateCurrentDocumentPipe.next(document);

        // This check is just small perf optimization to reduce queries
        // for omnisharp with analyzers (which has event to notify about updates.)
        if (!this._analyzersEnabled) {
            this._validateAllPipe.next();
        }
    }

    private _onProjectAnalysis(event: protocol.ProjectDiagnosticStatus) {
        if (event.Status == DiagnosticStatus.Ready) {
            this._validateAllPipe.next();
        }
    }

    private _onDocumentRemove(document: vscode.TextDocument): void {
        this._validateAllPipe.next();
    }

    private async _validateDocument(document: vscode.TextDocument): Promise<void> {
        if (!this._validationAdvisor.shouldValidateFiles()) {
            return;
        }

        await setTimeout(async () => {
            let source = new vscode.CancellationTokenSource();
            try {
                let value = await serverUtils.codeCheck(this._server, { FileName: document.fileName }, source.token);
                let quickFixes = value.QuickFixes;
                // Easy case: If there are no diagnostics in the file, we can clear it quickly.
                if (quickFixes.length === 0) {
                    if (this._diagnostics.has(document.uri)) {
                        this._diagnostics.delete(document.uri);
                    }

                    return;
                }

                // (re)set new diagnostics for this document
                let diagnosticsInFile = this._mapQuickFixesAsDiagnosticsInFile(quickFixes);

                this._diagnostics.set(document.uri, diagnosticsInFile.map(x => x.diagnostic));
            }
            catch (error) {
                return;
            }
        }, 2000);
    }

<<<<<<< HEAD
    // On large workspaces (if maxProjectFileCountForDiagnosticAnalysis) is less than workspace size,
    // diagnostic fallback to mode where only open documents are analyzed.
    private async _validateLargeWorkspace(): Promise<void> {
        await setTimeout(async () => {
            for (let editor of vscode.window.visibleTextEditors) {
                let document = editor.document;
                if (this.shouldIgnoreDocument(document)) {
                    continue;
                }
=======
    private _mapQuickFixesAsDiagnosticsInFile(quickFixes: protocol.QuickFix[]): { diagnostic: vscode.Diagnostic, fileName: string }[] {
        return quickFixes
            .map(quickFix => this._asDiagnosticInFileIfAny(quickFix))
            .filter(diagnosticInFile => diagnosticInFile !== undefined);
    }

    private _validateProject(): void {
        // If we've already started computing for this project, cancel that work.
        if (this._projectValidation) {
            this._projectValidation.cancel();
        }
>>>>>>> 0855a2d7

                await this._validateDocument(document);
            }
        }, 3000);
    }

    private async _validateSmallWorkspace(): Promise<void> {
        await setTimeout(async () => {
            let value = await serverUtils.codeCheck(this._server, { FileName: null }, new vscode.CancellationTokenSource().token);

<<<<<<< HEAD
            let quickFixes = value.QuickFixes
                .filter(DiagnosticsProvider._shouldInclude)
                .sort((a, b) => a.FileName.localeCompare(b.FileName));
=======
                let quickFixes = value.QuickFixes
                    .sort((a, b) => a.FileName.localeCompare(b.FileName));
>>>>>>> 0855a2d7

            let entries: [vscode.Uri, vscode.Diagnostic[]][] = [];
            let lastEntry: [vscode.Uri, vscode.Diagnostic[]];

<<<<<<< HEAD
            for (let quickFix of quickFixes) {

                let diag = DiagnosticsProvider._asDiagnostic(quickFix);
                let uri = vscode.Uri.file(quickFix.FileName);

                if (lastEntry && lastEntry[0].toString() === uri.toString()) {
                    lastEntry[1].push(diag);
                } else {
                    // We're replacing all diagnostics in this file. Pushing an entry with undefined for
                    // the diagnostics first ensures that the previous diagnostics for this file are
                    // cleared. Otherwise, new entries will be merged with the old ones.
                    entries.push([uri, undefined]);
                    lastEntry = [uri, [diag]];
                    entries.push(lastEntry);
=======
                for (let diagnosticInFile of this._mapQuickFixesAsDiagnosticsInFile(quickFixes)) {
                    let uri = vscode.Uri.file(diagnosticInFile.fileName);

                    if (lastEntry && lastEntry[0].toString() === uri.toString()) {
                        lastEntry[1].push(diagnosticInFile.diagnostic);
                    } else {
                        // We're replacing all diagnostics in this file. Pushing an entry with undefined for
                        // the diagnostics first ensures that the previous diagnostics for this file are
                        // cleared. Otherwise, new entries will be merged with the old ones.
                        entries.push([uri, undefined]);
                        lastEntry = [uri, [diagnosticInFile.diagnostic]];
                        entries.push(lastEntry);
                    }
>>>>>>> 0855a2d7
                }
            }

            // Clear diagnostics for files that no longer have any diagnostics.
            this._diagnostics.forEach((uri) => {
                if (!entries.find(tuple => tuple[0].toString() === uri.toString())) {
                    this._diagnostics.delete(uri);
                }
            });

            // replace all entries
            this._diagnostics.set(entries);
        }, 3000);
    }

    private _asDiagnosticInFileIfAny(quickFix: protocol.QuickFix): { diagnostic: vscode.Diagnostic, fileName: string } {
        let display = this._getDiagnosticDisplay(quickFix, this._asDiagnosticSeverity(quickFix));

        if (display.severity === "hidden") {
            return undefined;
        }

        let message = `${quickFix.Text} [${quickFix.Projects.map(n => this._asProjectLabel(n)).join(', ')}]`;

        let diagnostic = new vscode.Diagnostic(toRange(quickFix), message, display.severity);

        if (display.isFadeout) {
            diagnostic.tags = [vscode.DiagnosticTag.Unnecessary];
        }

        return { diagnostic: diagnostic, fileName: quickFix.FileName };
    }

    private _getDiagnosticDisplay(quickFix: protocol.QuickFix, severity: vscode.DiagnosticSeverity | "hidden"): { severity: vscode.DiagnosticSeverity | "hidden", isFadeout: boolean }
    {
        // CS0162 & CS8019 => Unnused using and unreachable code.
        // These hard coded values bring some goodnes of fading even when analyzers are disabled.
        let isFadeout = (quickFix.Tags && !!quickFix.Tags.find(x => x.toLowerCase() == 'unnecessary')) || quickFix.Id == "CS0162" || quickFix.Id == "CS8019";

        if (isFadeout && quickFix.LogLevel.toLowerCase() === 'hidden' || quickFix.LogLevel.toLowerCase() === 'none') {
            // Theres no such thing as hidden severity in VSCode,
            // however roslyn uses commonly analyzer with hidden to fade out things.
            // Without this any of those doesn't fade anything in vscode.
            return { severity: vscode.DiagnosticSeverity.Hint , isFadeout };
        }

        return { severity: severity, isFadeout };
    }

    private _asDiagnosticSeverity(quickFix: protocol.QuickFix): vscode.DiagnosticSeverity | "hidden" {
        switch (quickFix.LogLevel.toLowerCase()) {
            case 'error':
                return vscode.DiagnosticSeverity.Error;
            case 'warning':
                return vscode.DiagnosticSeverity.Warning;
            case 'info':
                return vscode.DiagnosticSeverity.Information;
            case 'hidden':
                if (this._suppressHiddenDiagnostics) {
                    return "hidden";
                }
                return vscode.DiagnosticSeverity.Hint;
            default:
                return "hidden";
        }
    }

    private _asProjectLabel(projectName: string): string {
        const idx = projectName.indexOf('+');
        return projectName.substr(idx + 1);
    }
}<|MERGE_RESOLUTION|>--- conflicted
+++ resolved
@@ -128,14 +128,11 @@
     private _validationAdvisor: Advisor;
     private _disposable: CompositeDisposable;
     private _diagnostics: vscode.DiagnosticCollection;
-<<<<<<< HEAD
     private _validateCurrentDocumentPipe = new Subject<vscode.TextDocument>();
     private _validateAllPipe = new Subject();
     private _analyzersEnabled: boolean;
     private _subscriptions: Subscription[] = [];
-=======
     private _suppressHiddenDiagnostics: boolean;
->>>>>>> 0855a2d7
 
     constructor(server: OmniSharpServer, validationAdvisor: Advisor) {
         super(server);
@@ -263,7 +260,6 @@
         }, 2000);
     }
 
-<<<<<<< HEAD
     // On large workspaces (if maxProjectFileCountForDiagnosticAnalysis) is less than workspace size,
     // diagnostic fallback to mode where only open documents are analyzed.
     private async _validateLargeWorkspace(): Promise<void> {
@@ -273,71 +269,40 @@
                 if (this.shouldIgnoreDocument(document)) {
                     continue;
                 }
-=======
+
+                await this._validateDocument(document);
+            }
+        }, 3000);
+    }
+
     private _mapQuickFixesAsDiagnosticsInFile(quickFixes: protocol.QuickFix[]): { diagnostic: vscode.Diagnostic, fileName: string }[] {
         return quickFixes
             .map(quickFix => this._asDiagnosticInFileIfAny(quickFix))
             .filter(diagnosticInFile => diagnosticInFile !== undefined);
     }
 
-    private _validateProject(): void {
-        // If we've already started computing for this project, cancel that work.
-        if (this._projectValidation) {
-            this._projectValidation.cancel();
-        }
->>>>>>> 0855a2d7
-
-                await this._validateDocument(document);
-            }
-        }, 3000);
-    }
-
     private async _validateSmallWorkspace(): Promise<void> {
         await setTimeout(async () => {
             let value = await serverUtils.codeCheck(this._server, { FileName: null }, new vscode.CancellationTokenSource().token);
 
-<<<<<<< HEAD
             let quickFixes = value.QuickFixes
-                .filter(DiagnosticsProvider._shouldInclude)
                 .sort((a, b) => a.FileName.localeCompare(b.FileName));
-=======
-                let quickFixes = value.QuickFixes
-                    .sort((a, b) => a.FileName.localeCompare(b.FileName));
->>>>>>> 0855a2d7
 
             let entries: [vscode.Uri, vscode.Diagnostic[]][] = [];
             let lastEntry: [vscode.Uri, vscode.Diagnostic[]];
 
-<<<<<<< HEAD
-            for (let quickFix of quickFixes) {
-
-                let diag = DiagnosticsProvider._asDiagnostic(quickFix);
-                let uri = vscode.Uri.file(quickFix.FileName);
+            for (let diagnosticInFile of this._mapQuickFixesAsDiagnosticsInFile(quickFixes)) {
+                let uri = vscode.Uri.file(diagnosticInFile.fileName);
 
                 if (lastEntry && lastEntry[0].toString() === uri.toString()) {
-                    lastEntry[1].push(diag);
+                    lastEntry[1].push(diagnosticInFile.diagnostic);
                 } else {
                     // We're replacing all diagnostics in this file. Pushing an entry with undefined for
                     // the diagnostics first ensures that the previous diagnostics for this file are
                     // cleared. Otherwise, new entries will be merged with the old ones.
                     entries.push([uri, undefined]);
-                    lastEntry = [uri, [diag]];
+                    lastEntry = [uri, [diagnosticInFile.diagnostic]];
                     entries.push(lastEntry);
-=======
-                for (let diagnosticInFile of this._mapQuickFixesAsDiagnosticsInFile(quickFixes)) {
-                    let uri = vscode.Uri.file(diagnosticInFile.fileName);
-
-                    if (lastEntry && lastEntry[0].toString() === uri.toString()) {
-                        lastEntry[1].push(diagnosticInFile.diagnostic);
-                    } else {
-                        // We're replacing all diagnostics in this file. Pushing an entry with undefined for
-                        // the diagnostics first ensures that the previous diagnostics for this file are
-                        // cleared. Otherwise, new entries will be merged with the old ones.
-                        entries.push([uri, undefined]);
-                        lastEntry = [uri, [diagnosticInFile.diagnostic]];
-                        entries.push(lastEntry);
-                    }
->>>>>>> 0855a2d7
                 }
             }
 
